# Unless explicitly stated otherwise all files in this repository are licensed
# under the Apache License Version 2.0.
# This product includes software developed at Datadog (https:#www.datadoghq.com/).
# Copyright 2016-2020 Datadog, Inc.

require './lib/ostools.rb'
require 'pathname'

name 'datadog-puppy'

license "Apache-2.0"
license_file "../LICENSE"

source path: '..'
relative_path 'src/github.com/DataDog/datadog-agent'

build do
  # set GOPATH on the omnibus source dir for this software
  gopath = Pathname.new(project_dir) + '../../../..'
  etc_dir = "/etc/datadog-agent"
  env = {
    'GOPATH' => gopath.to_path,
    'PATH' => "#{gopath.to_path}/bin:#{ENV['PATH']}",
  }
  # include embedded path (mostly for `pkg-config` binary)
  env = with_embedded_path(env)

  if windows?
    major_version_arg = "%MAJOR_VERSION%"
    py_runtimes_arg = "%PY_RUNTIMES%"
  else
    major_version_arg = "$MAJOR_VERSION"
    py_runtimes_arg = "$PY_RUNTIMES"
  end

<<<<<<< HEAD
  command "invoke agent.build --puppy --rebuild --no-development --python-runtimes #{py_runtimes_arg} --major-version #{major_version_arg}", env: env
  copy('bin', install_dir)
=======
  if linux?
    command "invoke agent.build --puppy --rebuild --no-development --major-version #{major_version_arg}", env: env
    copy('bin', install_dir)
>>>>>>> d95d54bf

    mkdir "#{install_dir}/run/"

  
    # Config
    mkdir '/etc/datadog-agent'
    mkdir "/var/log/datadog"

    move 'bin/agent/dist/datadog.yaml', '/etc/datadog-agent/datadog.yaml.example'
    move 'bin/agent/dist/conf.d', '/etc/datadog-agent/'

    if debian?
      erb source: "upstart.conf.erb",
          dest: "/etc/init/datadog-agent.conf",
          mode: 0644,
          vars: { install_dir: install_dir }

      erb source: "systemd.service.erb",
          dest: "/lib/systemd/system/datadog-agent.service",
          mode: 0644,
          vars: { install_dir: install_dir }
    end
  end
  if windows?
    platform = windows_arch_i386? ? "x86" : "x64"

    conf_dir = "#{install_dir}/etc/datadog-agent"
    mkdir conf_dir
    mkdir "#{install_dir}/bin/agent"

    command "inv agent.build --puppy --rebuild --no-development --arch #{platform} --major-version #{major_version_arg}", env: env

      # move around bin and config files
    move 'bin/agent/dist/datadog.yaml', "#{conf_dir}/datadog.yaml.example"
    #move 'bin/agent/dist/system-probe.yaml', "#{conf_dir}/system-probe.yaml.example"
    move 'bin/agent/dist/conf.d', "#{conf_dir}/"
    copy 'bin/agent', "#{install_dir}/bin/"

    command "invoke customaction.build --major-version #{major_version_arg} --arch=" + platform

    # Build the process-agent with the correct go version for windows
    command "invoke -e process-agent.build --major-version #{major_version_arg} --arch #{platform}", :env => env

    copy 'bin/process-agent/process-agent.exe', "#{Omnibus::Config.source_dir()}/datadog-puppy/src/github.com/DataDog/datadog-agent/bin/agent"
  

  end
  block do
    if windows?
      # defer compilation step in a block to allow getting the project's build version, which is populated
      # only once the software that the project takes its version from (i.e. `datadog-agent`) has finished building
      env['TRACE_AGENT_VERSION'] = project.build_version.gsub(/[^0-9\.]/, '') # used by gorake.rb in the trace-agent, only keep digits and dots
      platform = windows_arch_i386? ? "x86" : "x64"
      command "invoke trace-agent.build --major-version #{major_version_arg} --arch #{platform}", :env => env

      copy 'bin/trace-agent/trace-agent.exe', "#{Omnibus::Config.source_dir()}/datadog-puppy/src/github.com/DataDog/datadog-agent/bin/agent"
    end
  end

  # The file below is touched by software builds that don't put anything in the installation
  # directory (libgcc right now) so that the git_cache gets updated let's remove it from the
  # final package
  delete "#{install_dir}/uselessfile"
end<|MERGE_RESOLUTION|>--- conflicted
+++ resolved
@@ -33,14 +33,9 @@
     py_runtimes_arg = "$PY_RUNTIMES"
   end
 
-<<<<<<< HEAD
-  command "invoke agent.build --puppy --rebuild --no-development --python-runtimes #{py_runtimes_arg} --major-version #{major_version_arg}", env: env
-  copy('bin', install_dir)
-=======
   if linux?
-    command "invoke agent.build --puppy --rebuild --no-development --major-version #{major_version_arg}", env: env
+    command "invoke agent.build --puppy --rebuild --no-development --python-runtimes #{py_runtimes_arg} --major-version #{major_version_arg}", env: env
     copy('bin', install_dir)
->>>>>>> d95d54bf
 
     mkdir "#{install_dir}/run/"
 
@@ -71,7 +66,7 @@
     mkdir conf_dir
     mkdir "#{install_dir}/bin/agent"
 
-    command "inv agent.build --puppy --rebuild --no-development --arch #{platform} --major-version #{major_version_arg}", env: env
+    command "inv agent.build --puppy --rebuild --no-development --arch #{platform} --python-runtimes #{py_runtimes_arg} --major-version #{major_version_arg}", env: env
 
       # move around bin and config files
     move 'bin/agent/dist/datadog.yaml', "#{conf_dir}/datadog.yaml.example"
